--- conflicted
+++ resolved
@@ -797,17 +797,12 @@
             return;
           }
           if (st.kind === 'state') {
-<<<<<<< HEAD
-            if (!playerColorSet) {
-              playerColor = st.color || 'white';
-=======
             if (st.role === 'spectator') {
               isSpectator = true;
               playerColor = 'white';
               playerColorSet = true;
             } else if (!playerColorSet && st.color) {
               playerColor = st.color;
->>>>>>> d0d48cd1
               playerColorSet = true;
             }
             if (roleEl) roleEl.textContent = isSpectator ? 'Spectating' : ('Playing as ' + playerColor);
