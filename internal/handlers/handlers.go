--- conflicted
+++ resolved
@@ -69,18 +69,11 @@
 	col, exists := g.Clients[clientID]
 	g.Mu.Unlock()
 
-<<<<<<< HEAD
-	var colorPtr *string
-	if exists {
-		c := col.String()
-		colorPtr = &c
-=======
 	initial := game.ClientState{GameState: state, Role: "spectator"}
 	if exists {
 		c := col.String()
 		initial.Color = &c
 		initial.Role = "player"
->>>>>>> d0d48cd1
 	}
 
 	initial := game.ClientState{GameState: state, Color: colorPtr}
