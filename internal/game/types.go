package game

import (
	"sync"
	"time"

	"github.com/notnil/chess"
)

// Hub manages all active chess games
type Hub struct {
	Mu    sync.Mutex
	Games map[string]*Game
}

// Game represents a single chess game with its state and watchers
type Game struct {
<<<<<<< HEAD
	Mu        sync.Mutex
	g         *chess.Game
	Watchers  map[chan []byte]struct{}
	LastReact map[string]time.Time
	LastSeen  time.Time
	Clients   map[string]time.Time   // clientId -> last seen
	Seats     map[string]chess.Color // clientId -> color
=======
	Mu         sync.Mutex
	g          *chess.Game
	Watchers   map[chan []byte]struct{}
	LastReact  map[string]time.Time
	LastSeen   time.Time
	OwnerID    string
	OwnerColor chess.Color
	Clients    map[string]chess.Color // clientId -> color
>>>>>>> ae5bee61
}

// MoveRequest represents a move request from a client
type MoveRequest struct {
	UCI      string `json:"uci"`
	ClientID string `json:"clientId"`
}

// ReactionRequest represents a reaction request from a client
type ReactionRequest struct {
	Emoji  string `json:"emoji"`
	Sender string `json:"sender"`
}

// GameState represents the current state of a game
type GameState struct {
	Kind     string   `json:"kind"`
	FEN      string   `json:"fen"`
	Turn     string   `json:"turn"`
	Status   string   `json:"status"`
	PGN      string   `json:"pgn"`
	UCI      []string `json:"uci"`
	LastSeen int64    `json:"lastSeen"`
	Watchers int      `json:"watchers"`
}

// ReactionPayload represents a reaction broadcast
type ReactionPayload struct {
	Kind   string `json:"kind"`
	Emoji  string `json:"emoji"`
	At     int64  `json:"at"`
	Sender string `json:"sender"`
}<|MERGE_RESOLUTION|>--- conflicted
+++ resolved
@@ -15,15 +15,6 @@
 
 // Game represents a single chess game with its state and watchers
 type Game struct {
-<<<<<<< HEAD
-	Mu        sync.Mutex
-	g         *chess.Game
-	Watchers  map[chan []byte]struct{}
-	LastReact map[string]time.Time
-	LastSeen  time.Time
-	Clients   map[string]time.Time   // clientId -> last seen
-	Seats     map[string]chess.Color // clientId -> color
-=======
 	Mu         sync.Mutex
 	g          *chess.Game
 	Watchers   map[chan []byte]struct{}
@@ -32,7 +23,6 @@
 	OwnerID    string
 	OwnerColor chess.Color
 	Clients    map[string]chess.Color // clientId -> color
->>>>>>> ae5bee61
 }
 
 // MoveRequest represents a move request from a client
