package game

import (
	"sync"
	"time"

	"github.com/notnil/chess"
)

// Hub manages all active chess games
type Hub struct {
	Mu    sync.Mutex
	Games map[string]*Game
}

// Game represents a single chess game with its state and watchers
type Game struct {
	Mu         sync.Mutex
	g          *chess.Game
	Watchers   map[chan []byte]struct{}
	LastReact  map[string]time.Time
	LastSeen   time.Time
	OwnerID    string
	OwnerColor chess.Color
	Clients    map[string]chess.Color // clientId -> color
}

// MoveRequest represents a move request from a client
type MoveRequest struct {
	UCI      string `json:"uci"`
	ClientID string `json:"clientId"`
}

// ReactionRequest represents a reaction request from a client
type ReactionRequest struct {
	Emoji  string `json:"emoji"`
	Sender string `json:"sender"`
}

// GameState represents the current state of a game
type GameState struct {
	Kind     string   `json:"kind"`
	FEN      string   `json:"fen"`
	Turn     string   `json:"turn"`
	Status   string   `json:"status"`
	PGN      string   `json:"pgn"`
	UCI      []string `json:"uci"`
	LastSeen int64    `json:"lastSeen"`
	Watchers int      `json:"watchers"`
}

// ClientState represents the state sent to a specific client, including their color
type ClientState struct {
	GameState
	Color *string `json:"color"`
<<<<<<< HEAD
=======
	Role  string  `json:"role"`
>>>>>>> d0d48cd1
}

// ReactionPayload represents a reaction broadcast
type ReactionPayload struct {
	Kind   string `json:"kind"`
	Emoji  string `json:"emoji"`
	At     int64  `json:"at"`
	Sender string `json:"sender"`
}<|MERGE_RESOLUTION|>--- conflicted
+++ resolved
@@ -53,10 +53,7 @@
 type ClientState struct {
 	GameState
 	Color *string `json:"color"`
-<<<<<<< HEAD
-=======
 	Role  string  `json:"role"`
->>>>>>> d0d48cd1
 }
 
 // ReactionPayload represents a reaction broadcast
